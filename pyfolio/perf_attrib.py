--- conflicted
+++ resolved
@@ -17,12 +17,9 @@
 import empyrical as ep
 import pandas as pd
 
-<<<<<<< HEAD
-=======
 from itertools import chain
 import empyrical as ep
 import matplotlib.pyplot as plt
->>>>>>> d96de742
 from pyfolio.pos import get_percent_alloc
 from pyfolio.utils import print_table
 
@@ -136,19 +133,11 @@
         ep.sharpe_ratio(specific_returns)
 
     summary['Cumulative specific returns'] =\
-<<<<<<< HEAD
-        ep.cum_returns(specific_returns)
-    summary['Cumulative common returns'] =\
-        ep.cum_returns(common_returns)
-    summary['Total returns'] =\
-        ep.cum_returns(perf_attrib['total_returns'])
-=======
         ep.cum_returns_final(specific_returns)
     summary['Cumulative common returns'] =\
         ep.cum_returns_final(common_returns)
     summary['Total returns'] =\
         ep.cum_returns_final(perf_attrib['total_returns'])
->>>>>>> d96de742
 
     summary = pd.Series(summary)
     return summary
